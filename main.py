from sim.airport import Airport, Runway, Taxiway
from sim.simulation import Simulation, SimulationMode
from utils.logger import debug
from sim.ws_server import WebSocketServer
from utils.scenario_loader import load_scenario, generate_random_scenario, save_random_scenario
import threading
import time
import os

# 이륙/착륙용 RUNWAY 상수
TAKEOFF_RUNWAY = "14L"
LANDING_RUNWAY = "14R"

def create_rkss_airport():
    # 14L(32R) = 안쪽 활주로, 14R(32L) = 바깥쪽 활주로
    runways = [Runway("14L", "32R"), Runway("14R", "32L")]
    taxiways = [Taxiway("G2", "B2"), Taxiway("B", "G")]  # G2 <-> B2, B <-> G
    return Airport("RKSS", "GMP", runways, taxiways)

def main():
    # 랜덤 시나리오 사용
    use_random_scenario = True
    # 시나리오 파일 저장
    save_random_scenario = False
    
    if use_random_scenario:
        debug("랜덤 시나리오를 생성합니다...")
        random_scenario = generate_random_scenario(num_flights=50, num_events=5)
        
        if save_random_scenario:
            scenario_dir = "scenario"
            if not os.path.exists(scenario_dir):
                os.makedirs(scenario_dir)
            save_random_scenario(random_scenario, f"{scenario_dir}/random_scenario.json")
        
        from utils.scenario_loader import load_scenario_from_dict
        schedules, landing_flights, events = load_scenario_from_dict(random_scenario)
    else:
        # 시나리오 파일 사용
        scenario_path = "scenario/sample_scenario.json"
        schedules, landing_flights, events = load_scenario(scenario_path)
    
    airport = create_rkss_airport()

    # 시작/종료 시간 계산
    min_etd = min([s.flight.etd for s in schedules]) if schedules else 0
    start_time = max(360, min_etd - 20)  # 최소 0600, 또는 첫 비행 ETD - 20분
    end_time = None  # 시뮬레이션에서 자동 결정

<<<<<<< HEAD
    use_ws = False  # WebSocket
    is_training = False  # Training 여부 - True면 디버깅 X
    # RL 모델 사용 설정
    use_rl = True  # RL 모델 사용 여부
    train_rl = False  # RL 훈련 여부
=======
    use_ws = True  # WebSocket
    is_training = False  # 강화학습 반복용 (랜덤 시나리오 사용 시 True 권장)
>>>>>>> ab082a5d

    # RL 훈련 실행
    if train_rl:
        print("PPO 훈련을 시작합니다...")
        from train_rl import train_rl_with_real_simulation
        best_model_path, training_history = train_rl_with_real_simulation(episodes=150)
        print(f"훈련 완료! 최고 모델: {best_model_path}")
        return

    # 일반 시뮬레이션 실행 (훈련된 모델 사용)
    if is_training:
        mode = SimulationMode.TRAINING
    elif use_ws:
        mode = SimulationMode.INTERACTIVE
    else:
        mode = SimulationMode.HEADLESS

    sim = Simulation(airport, schedules, landing_flights, events=events, mode=mode)
    
    # 훈련된 RL 모델 사용
    if use_rl:
        sim.scheduler.algorithm = "rl"
        
        # 특정 모델 파일 지정
        model_path = "models/ppo_best_second.pth"
        if os.path.exists(model_path):
            from rl.agent import PPOAgent
            # RL 에이전트 초기화 및 모델 로드
            observation_size = 160
            action_size = 288
            rl_agent = PPOAgent(observation_size=observation_size, action_size=action_size)
            rl_agent.load_model(model_path)
            sim.set_rl_agent(rl_agent)
            print(f"훈련된 RL 모델을 로드했습니다: {model_path}")
        else:
            print(f"모델 파일을 찾을 수 없습니다: {model_path}")
            return

    # 시뮬레이션 실행
    if mode == SimulationMode.INTERACTIVE:
        from sim.ws_server import WebSocketServer
        ws_server = WebSocketServer(sim)
        ws_thread = threading.Thread(target=ws_server.start, daemon=True)
        ws_thread.start()
        sim.ws = ws_server
        # Don't start simulation immediately - wait for start message from frontend
        debug("WebSocket server started. Waiting for start message from frontend...")
        # Keep the main thread alive
        try:
            while True:
                time.sleep(1)
        except KeyboardInterrupt:
            debug("Shutting down...")
    else:
        sim.start(start_time=start_time)

if __name__ == "__main__":
    main()<|MERGE_RESOLUTION|>--- conflicted
+++ resolved
@@ -47,16 +47,11 @@
     start_time = max(360, min_etd - 20)  # 최소 0600, 또는 첫 비행 ETD - 20분
     end_time = None  # 시뮬레이션에서 자동 결정
 
-<<<<<<< HEAD
     use_ws = False  # WebSocket
     is_training = False  # Training 여부 - True면 디버깅 X
     # RL 모델 사용 설정
     use_rl = True  # RL 모델 사용 여부
     train_rl = False  # RL 훈련 여부
-=======
-    use_ws = True  # WebSocket
-    is_training = False  # 강화학습 반복용 (랜덤 시나리오 사용 시 True 권장)
->>>>>>> ab082a5d
 
     # RL 훈련 실행
     if train_rl:
