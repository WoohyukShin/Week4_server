--- conflicted
+++ resolved
@@ -49,12 +49,9 @@
 
     use_ws = True  # WebSocket
     is_training = False  # Training 여부 - True면 디버깅 X
-<<<<<<< HEAD
     # RL 모델 사용 설정
     use_rl = False  # RL 모델 사용 여부
     train_rl = False  # RL 훈련 여부
-=======
->>>>>>> dbfc785d
 
     # RL 훈련 실행 (only for training mode, not for normal simulation)
     if is_training and train_rl:
