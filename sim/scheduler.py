from utils.logger import debug
from sim.flight import FlightStatus
from sim.schedule import Schedule
import heapq
from utils.time_utils import int_to_hhmm_colon

class Scheduler:
    def __init__(self, algorithm="greedy", sim=None):
        self.algorithm = algorithm
        self.sim = sim
    
    def optimize(self, schedules, current_time, event_queue=None, forecast=None):
        """ event_queue : 관측 가능한 예정된 모든 이벤트 (지금은 RWY_CLOSUIRE, RWY_INVERT만 존재) """
        """ 스케줄 최적화 메인 메서드 """
        match self.algorithm:
            case "greedy":
<<<<<<< HEAD
                result =  self.greedy(schedules, current_time, event_queue, forecast)
            case "advanced":
                result = self.advanced(schedules, current_time, event_queue, forecast)
=======
                self.greedy(schedules, current_time, event_queue, forecast)
>>>>>>> b811a65b
            case "ml":
                self.ml(schedules, current_time, event_queue, forecast)
            case "rl":
                self.rl(schedules, current_time, event_queue, forecast)
            case _:
                self.greedy(schedules, current_time, event_queue, forecast)
        
        # 새롭게 재배정된 결과를 출력
        self._debug_schedule_times(schedules, current_time)
        debug("=====NEW SCHEDULER RESULT=====")
        # 모든 schedule 시간 순으로 출력
        schedule_times = []
        for schedule in schedules:
            if schedule.is_takeoff:
                time = schedule.etd
                if time is not None:
                    schedule_times.append((schedule.flight.flight_id, time))
            else:
                time = schedule.eta
                if time is not None:
                    schedule_times.append((schedule.flight.flight_id, time))
        
        # 시간 순서대로 정렬
        schedule_times.sort(key=lambda x: x[1])
        
        for flight_id, time in schedule_times:
            debug(f"{flight_id} : {int_to_hhmm_colon(time)}")
        debug("===========================")
    
    def greedy(self, schedules, current_time, event_queue=None, forecast=None):
        """시간 기반 그리디 알고리즘"""
        
        # 활주로 폐쇄 정보 추출
        runway_closures = []
        if event_queue:
            for event in event_queue:
                if event.event_type == "RUNWAY_CLOSURE":
                    runway_closures.append({
                        'runway': event.target,
                        'start_time': event.time,
                        'end_time': event.time + event.duration
                    })

        # 이륙/착륙 스케줄 분리 및 정렬
        takeoff_schedules = [s for s in schedules if s.is_takeoff and s.status == FlightStatus.DORMANT]
        landing_schedules = [s for s in schedules if not s.is_takeoff and s.status == FlightStatus.WAITING]
        
        # 우선순위 순으로 정렬 (priority 높은 순, 같은 priority면 시간 빠른 순)
        takeoff_schedules.sort(key=lambda s: (-s.priority, s.etd or 0))
        landing_schedules.sort(key=lambda s: (-s.priority, s.eta or 0))

        runway_available_times = {}
        for runway in self.sim.airport.runways:
            # 실제 활주로의 현재 상태를 반영
            if runway.closed:
                runway_available_times[runway] = max(current_time, runway.next_available_time)
            else:
                runway_available_times[runway] = max(current_time, 600)
        
        time = max(current_time, 600)
        max_time = 1440  # 24시간 (24 * 60) 제한

        while time <= max_time:
            for closure in runway_closures:
                if closure['start_time'] <= time <= closure['end_time']:
                    # 해당 활주로를 찾아서 사용 가능 시간을 폐쇄 종료 시간으로 설정
                    for runway in self.sim.airport.runways:
                        if runway.name == closure['runway'] or runway.inverted_name == closure['runway']:
                            runway_available_times[runway] = max(runway_available_times[runway], closure['end_time'])
            
            for schedule in takeoff_schedules:
                if schedule.flight.etd is None or schedule.flight.etd > time:
                    continue
                
                # 이륙 가능한 활주로 찾기 (14L 활주로만)
                assigned_runway = None
                for runway in self.sim.airport.runways:
                    if runway.name == "14L":  # 안쪽 활주로
                        if runway_available_times[runway] <= time:
                            assigned_runway = runway
                            break
                
                if assigned_runway:
                    schedule.runway = assigned_runway
                    schedule.etd = time  # 즉시 ETD 수정
                    runway_available_times[assigned_runway] = time + 4  # 이륙 1분 + 쿨다운 3분
                    debug(f"{schedule.flight.flight_id} 이륙: {int_to_hhmm_colon(time)} 활주로 {assigned_runway.get_current_direction()}")
                    takeoff_schedules.remove(schedule)
                    break  # 이 시간에는 하나만 처리
            
            # 현재 시간에 착륙할 수 있는 비행기 찾기
            for schedule in landing_schedules:
                if schedule.flight.eta != time:
                    continue
                
                # 착륙 가능한 활주로 찾기 (14R 활주로만)
                assigned_runway = None
                for runway in self.sim.airport.runways:
                    if runway.name == "14R":  # 바깥쪽 활주로
                        if runway_available_times[runway] <= time:
                            assigned_runway = runway
                            break
                
                if assigned_runway:
                    schedule.runway = assigned_runway
                    runway_available_times[assigned_runway] = time + 4  # 착륙 1분 + 쿨다운 3분
                    debug(f"{schedule.flight.flight_id} 착륙: {int_to_hhmm_colon(time)} 활주로 {assigned_runway.get_current_direction()}")
                    landing_schedules.remove(schedule)
                    break  # 이 시간에는 하나만 처리
                else:
                    # 착륙 실패 - go-around 발생
                    self.sim.event_handler._go_around(schedule.flight.flight_id)
                    debug(f"{schedule.flight.flight_id} 착륙 실패: {int_to_hhmm_colon(time)} - go-around 발생")
                    landing_schedules.remove(schedule)
                    break  # 이 시간에는 하나만 처리
            
            # 모든 스케줄이 배정되었는지 확인
            all_assigned = True
            unassigned_count = 0
            for schedule in takeoff_schedules + landing_schedules:
                # 이륙 스케줄: ETD가 있고 현재 시간보다 빠르거나 같으면 배정되어야 함
                if schedule.is_takeoff and schedule.etd is not None and schedule.etd <= time and schedule.runway is None:
                    all_assigned = False
                    unassigned_count += 1
                # 착륙 스케줄: ETA가 있고 현재 시간보다 빠르거나 같으면 배정되어야 함
                elif not schedule.is_takeoff and schedule.eta is not None and schedule.eta <= time and schedule.runway is None:
                    all_assigned = False
                    unassigned_count += 1
            
            if all_assigned:
                break
            
            # 다음 시간 계산 (가장 가까운 이벤트 시간으로 건너뛰기)
            next_time = time + 1  # 기본값: 1분 후
            
            # 1. 다음 이륙 가능 시간들 중 최솟값
            next_takeoff_times = []
            for schedule in takeoff_schedules:
                if schedule.runway is None and schedule.flight.etd is not None and schedule.flight.etd > time:
                    next_takeoff_times.append(schedule.flight.etd)
            
            # 2. 다음 착륙 시간들 중 최솟값
            next_landing_times = []
            for schedule in landing_schedules:
                if schedule.runway is None and schedule.flight.eta is not None and schedule.flight.eta > time:
                    next_landing_times.append(schedule.flight.eta)
            
            # 3. 다음 활주로 사용 가능 시간들 중 최솟값
            next_runway_times = [t for t in runway_available_times.values() if t > time]
            
            # 4. 다음 폐쇄 시작/종료 시간들
            next_closure_times = []
            for closure in runway_closures:
                if closure['start_time'] > time:
                    next_closure_times.append(closure['start_time'])
                if closure['end_time'] > time:
                    next_closure_times.append(closure['end_time'])
            
            # 모든 가능한 다음 시간들 중 최솟값
            all_next_times = next_takeoff_times + next_landing_times + next_runway_times + next_closure_times
            if all_next_times:
                next_time = min(all_next_times)
            
            time = next_time

    
    def ml(self, schedules, current_time, event_queue=None, forecast=None):
        """ML 알고리즘 (향후 구현)"""
        # TODO: ML 모델 적용
        return {}
    
    def rl(self, schedules, current_time, event_queue=None, forecast=None):
        """RL 알고리즘 (향후 구현)"""
        # TODO: 강화학습 에이전트 적용
        return {}

<<<<<<< HEAD
    def advanced(self, schedules, current_time, event_queue=None, forecast=None):
        """Advanced scheduler using MILP optimization"""
        debug(f"Advanced scheduler algorithm started at {int_to_hhmm_colon(current_time)}")
        
        # Import AdvancedScheduler here to avoid circular imports
        from sim.advanced_scheduler import AdvancedScheduler
        
        # Create a temporary advanced scheduler instance
        advanced_scheduler = AdvancedScheduler(self.sim)
        
        # Run the advanced optimization
        result = advanced_scheduler.optimize(schedules, current_time, event_queue, forecast)
        
        # Assign runways to schedules based on the result
        # This is needed because the advanced scheduler returns times but doesn't assign runways
        for schedule in schedules:
            if schedule.flight.flight_id in result:
                # Assign appropriate runway based on operation type
                if schedule.is_takeoff:
                    # Find takeoff runway (14L or 32R)
                    for runway in self.sim.airport.runways:
                        current_direction = runway.get_current_direction()
                        if current_direction in ["14L", "32R"] and not runway.closed:
                            schedule.runway = runway
                            break
                else:
                    # Find landing runway (14R or 32L)
                    for runway in self.sim.airport.runways:
                        current_direction = runway.get_current_direction()
                        if current_direction in ["14R", "32L"] and not runway.closed:
                            schedule.runway = runway
                            break
        
        return result

    def _debug_schedule_times(self, schedules, current_time, changes=None):
        """모든 스케줄의 배정된 시간을 순서대로 출력 (변경사항 반영)"""
=======
    def _debug_schedule_times(self, schedules, current_time):
        """모든 스케줄의 배정된 시간을 순서대로 출력"""
>>>>>>> b811a65b
        schedule_times = []
        
        debug(f"현재 시간: {int_to_hhmm_colon(current_time)}, 총 스케줄 수: {len(schedules)}")
        
        for schedule in schedules:
            if schedule.is_takeoff:
                time = schedule.etd
                if time is not None:
                    schedule_times.append((schedule.flight.flight_id, time, "takeoff"))
                    debug(f"이륙 스케줄: {schedule.flight.flight_id} ETD={int_to_hhmm_colon(time)}")
            else:
                time = schedule.eta
                if time is not None:
                    schedule_times.append((schedule.flight.flight_id, time, "landing"))
                    debug(f"착륙 스케줄: {schedule.flight.flight_id} ETA={int_to_hhmm_colon(time)}")
        
        # 시간 순서대로 정렬
        schedule_times.sort(key=lambda x: x[1])
        
        if schedule_times:
            time_str = " | ".join([f"{flight_id} {int_to_hhmm_colon(time)}" for flight_id, time, _ in schedule_times])
            debug(f"스케줄 배정: {time_str}")
        else:
            debug("배정된 스케줄 없음")

def calculate_loss(completed_schedules):
    """시뮬레이션 완료 후 전체 손실 계산"""
    total_delay = 0
    
    for schedule in completed_schedules:
        if schedule.is_takeoff:
            # 이륙 지연 계산
            if hasattr(schedule, 'atd') and schedule.atd:
                delay = schedule.atd - schedule.flight.etd
                if delay > 0:
                    total_delay += delay
        else:
            # 착륙 지연 계산
            if hasattr(schedule, 'ata') and schedule.ata:
                delay = schedule.ata - schedule.flight.eta
                if delay > 0:
                    total_delay += delay
    
    return total_delay<|MERGE_RESOLUTION|>--- conflicted
+++ resolved
@@ -14,13 +14,9 @@
         """ 스케줄 최적화 메인 메서드 """
         match self.algorithm:
             case "greedy":
-<<<<<<< HEAD
                 result =  self.greedy(schedules, current_time, event_queue, forecast)
             case "advanced":
                 result = self.advanced(schedules, current_time, event_queue, forecast)
-=======
-                self.greedy(schedules, current_time, event_queue, forecast)
->>>>>>> b811a65b
             case "ml":
                 self.ml(schedules, current_time, event_queue, forecast)
             case "rl":
@@ -197,7 +193,6 @@
         # TODO: 강화학습 에이전트 적용
         return {}
 
-<<<<<<< HEAD
     def advanced(self, schedules, current_time, event_queue=None, forecast=None):
         """Advanced scheduler using MILP optimization"""
         debug(f"Advanced scheduler algorithm started at {int_to_hhmm_colon(current_time)}")
@@ -235,10 +230,6 @@
 
     def _debug_schedule_times(self, schedules, current_time, changes=None):
         """모든 스케줄의 배정된 시간을 순서대로 출력 (변경사항 반영)"""
-=======
-    def _debug_schedule_times(self, schedules, current_time):
-        """모든 스케줄의 배정된 시간을 순서대로 출력"""
->>>>>>> b811a65b
         schedule_times = []
         
         debug(f"현재 시간: {int_to_hhmm_colon(current_time)}, 총 스케줄 수: {len(schedules)}")
