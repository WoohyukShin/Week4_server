--- conflicted
+++ resolved
@@ -154,6 +154,7 @@
                 else:
                     continue
             runway.occupied = runway.next_available_time > self.time
+            
         # 스케줄 상태 갱신 및 완료 처리
         for s in self.schedules:
             if not hasattr(s, 'complete_time'):
@@ -179,7 +180,16 @@
                 if schedule.is_takeoff and schedule.etd is not None:
                     taxi_start_time = schedule.etd - 10
                     if self.time >= taxi_start_time:
-                        runway_direction = schedule.runway.get_current_direction()
+                        # Ensure runway is assigned before taxiing
+                        if not schedule.runway:
+                            assigned_runway = self._get_available_runway("takeoff")
+                            if assigned_runway:
+                                schedule.runway = assigned_runway
+                                debug(f"Assigned runway {assigned_runway.get_current_direction()} to {schedule.flight.flight_id} for takeoff")
+                            else:
+                                debug(f"WARNING: No runway available for {schedule.flight.flight_id} takeoff")
+                        
+                        runway_direction = schedule.runway.get_current_direction() if schedule.runway else "Unknown"
                         debug(f"{schedule.flight.flight_id} TAXIING TO RUNWAY {runway_direction}")
                         schedule.status = FlightStatus.TAXI_TO_RUNWAY
                         schedule.start_taxi_time = self.time
@@ -213,6 +223,15 @@
             case FlightStatus.WAITING:
                 # 실제 배정된 시간(ETA)에 착륙 (알고리즘이 이미 결정했으므로 강제 실행)
                 if not schedule.is_takeoff and schedule.eta is not None and self.time >= schedule.eta:
+                    # Ensure runway is assigned before landing
+                    if not schedule.runway:
+                        assigned_runway = self._get_available_runway("landing")
+                        if assigned_runway:
+                            schedule.runway = assigned_runway
+                            debug(f"Assigned runway {assigned_runway.get_current_direction()} to {schedule.flight.flight_id} for landing")
+                        else:
+                            debug(f"WARNING: No runway available for {schedule.flight.flight_id} landing")
+                    
                     runway_direction = schedule.runway.get_current_direction() if schedule.runway else "Unknown"
                     debug(f"{schedule.flight.flight_id} LANDING ON RUNWAY {runway_direction}")
                     schedule.status = FlightStatus.LANDING
@@ -383,7 +402,6 @@
     def schedule_to_flight_dict(self, schedule, status_to_str):
         f = schedule.flight
         
-<<<<<<< HEAD
         # Ensure runway is assigned for all flight states
         runway_direction = None
         if hasattr(schedule, 'runway') and schedule.runway and hasattr(schedule.runway, 'get_current_direction'):
@@ -391,13 +409,6 @@
         else:
             # Fallback: assign runway based on operation type and status
             runway_direction = self._get_runway_for_schedule(schedule)
-=======
-        # TAXI_TO_GATE 상태인 경우 특별한 runway 정보 전달
-        if schedule.status == FlightStatus.TAXI_TO_GATE and hasattr(schedule, 'opposite_runway_direction'):
-            runway_info = schedule.opposite_runway_direction  # 반대 방향
-        else:
-            runway_info = schedule.runway.get_current_direction()
->>>>>>> 32844cc9
         
         return {
             "flight_id": f.flight_id,
@@ -407,15 +418,16 @@
             "depAirport": f.dep_airport,
             "arrivalAirport": f.arr_airport,
             "airline": f.airline,
-<<<<<<< HEAD
             "runway": runway_direction
-=======
-            "runway": runway_info
->>>>>>> 32844cc9
         }
     
     def _get_runway_for_schedule(self, schedule):
         """Get appropriate runway for a schedule based on operation type and status"""
+        # First try to get from assigned runway
+        if hasattr(schedule, 'runway') and schedule.runway:
+            return schedule.runway.get_current_direction()
+        
+        # Fallback based on operation type
         if schedule.is_takeoff:
             # Takeoff: prefer 14L/32R
             for runway in self.airport.runways:
@@ -439,7 +451,12 @@
                 if current_direction in ["14L", "32R"] and not runway.closed:
                     return current_direction
         
-        # Default fallback
+        # If all else fails, return the first available runway direction
+        for runway in self.airport.runways:
+            if not runway.closed:
+                return runway.get_current_direction()
+        
+        # Last resort fallback
         return "14L"
 
     def on_event(self, event):
